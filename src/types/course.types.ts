// types/course.types.ts - Complete Updated Types with ExcellyGen Brand Guidelines

<<<<<<< HEAD
import { QuizDto } from './quiz.types';

// Backend DTOs mapped to TypeScript interfaces

export interface UserBasicDto {
    id: string;
    name: string;
=======
// === EXISTING COURSE TYPES ===
export interface CourseDto {
  id: number;
  title: string;
  description: string;
  categoryId: string;
  category: CourseCategoryDto;
  creatorId: string;
  creator: UserDto;
  status: CourseStatus;
  thumbnailImagePath?: string;
  createdAt: string;
  updatedAt: string;
  lessons?: LessonDto[];
  technologies?: TechnologyDto[];
>>>>>>> 99e96351
}

export interface LessonDto {
  id: number;
  courseId: number;
  lessonName: string;
  lessonOrder: number;
  content?: string;
  videoUrl?: string;
  documents?: CourseDocumentDto[];
}

export interface CourseDocumentDto {
  id: number;
  lessonId: number;
  name: string;
  filePath: string;
  documentType: DocumentType;
  uploadedAt: string;
}

export interface CourseCategoryDto {
  id: string;
  name: string;
  description?: string;
  iconName?: string;
  isActive: boolean;
}

export interface TechnologyDto {
  id: number;
  name: string;
  description?: string;
  status: string;
}

<<<<<<< HEAD
export interface CourseDto {
    id: number;
    title: string;
    description: string | null;
    calculatedCoursePoints: number | null;
    estimatedTime: number; // In Hours
    createdAt: string; // ISO 8601 string
    lastUpdatedDate: string; // ISO 8601 string
    status: 'Draft' | 'Published' | 'Archived'; // Corresponds to backend CourseStatus enum values
    thumbnailUrl: string | null;
    category: CategoryDto;
    creator: UserBasicDto;
    technologies: TechnologyDto[];
    lessons: LessonDto[];
}

// Learner Module DTOs (from backend LearnerCourseDto.cs, LessonProgressDto.cs, CertificateDto.cs)

export interface LearnerLessonDto {
    id: number;
    lessonName: string;
    lessonPoints: number;
    lastUpdatedDate: string;
    documents: CourseDocumentDto[];
    isCompleted: boolean; // Learner's progress on this lesson
    hasQuiz: boolean; // Indicates if this lesson has an associated quiz
    quizId: number | null; // The ID of the quiz for this lesson, if any
    isQuizCompleted: boolean; // Indicates if the quiz for this lesson is completed by the learner
    quizAttemptCount?: number;
    isQuizPassed?: boolean;
    lastAttemptId?: number | null;
=======
export interface UserDto {
  id: string;
  name: string;
  email: string;
  roles: string[];
>>>>>>> 99e96351
}

export interface LearnerCourseDto {
  id: number;
  title: string;
  description: string;
  category: CourseCategoryDto;
  creator: UserDto;
  status: CourseStatus;
  thumbnailImagePath?: string;
  enrollmentStatus: 'active' | 'completed' | 'inactive';
  progressPercentage: number;
  enrolledAt?: string;
  completedAt?: string;
  lessons?: LessonDto[];
  technologies?: TechnologyDto[];
}

export interface LessonProgressDto {
  id: number;
  userId: string;
  lessonId: number;
  isCompleted: boolean;
  completedAt?: string;
}

export interface MarkLessonCompletedPayload {
  lessonId: number;
}

export enum CourseStatus {
  Draft = 'Draft',
  Published = 'Published',
  Archived = 'Archived'
}

export enum DocumentType {
  PDF = 'PDF',
  Video = 'Video',
  PowerPoint = 'PowerPoint',
  Word = 'Word',
  Excel = 'Excel',
  Other = 'Other'
}

// === CERTIFICATE TYPES ===

// Internal Certificate (from LMS courses)
export interface CertificateDto {
  id: number;
  title: string;
  courseTitle: string;
  userName: string;
  completionDate: string;
  certificateFileUrl?: string;
  type: 'internal'; // Add type to distinguish
  userId: string;
  courseId: number;
}

// External Certificate (from other platforms)
export interface ExternalCertificateDto {
  id: string;
  title: string;
  issuer: string; // Udemy, Coursera, etc.
  platform: string;
  completionDate: string;
  credentialUrl?: string;
  credentialId?: string;
  description?: string;
  imageUrl?: string;
  type: 'external'; // Add type to distinguish
  userName: string;
  userId: string;
  createdAt: string;
  updatedAt: string;
}

// Combined Certificate Type
export type CombinedCertificateDto = CertificateDto | ExternalCertificateDto;

// External Certificate Form Data
export interface ExternalCertificateFormData {
  title: string;
  issuer: string;
  platform: string;
  completionDate: string;
  credentialUrl?: string;
  credentialId?: string;
  description?: string;
}

// Generate Certificate Payload (for internal certificates)
export interface GenerateCertificatePayload {
  courseId: number;
}

// Add External Certificate Payload
export interface AddExternalCertificatePayload extends ExternalCertificateFormData {
  // Inherits all fields from ExternalCertificateFormData
}

// === BRAND COLORS FROM EXCELLYGEN GUIDELINES ===
export const BRAND_COLORS = {
  // Primary Colors
  russianViolet: '#1B0A3F',
  indigo: '#52007C',
  phlox: '#BF4BF6',
  white: '#FFFFFF',
  heliotrope: '#D68BF9',
  palePurple: '#F6E6FF',
  frenchViolet: '#7A00B8',
  persianIndigo: '#34137C',
  
  // Secondary Colors
  deepSkyBlue: '#00BFFF',
  federalBlue: '#03045e',
  gunmetal: '#292f36',
  black: '#030301',
  paynesGray: '#586574',
  timberwolf: '#D6D6D6',
  mediumBlue: '#0609C6',
  paleAzure: '#70DBFF'
} as const;

// === CERTIFICATE PLATFORMS ===
export const CERTIFICATE_PLATFORMS = [
  'Udemy',
  'Coursera',
  'edX',
  'LinkedIn Learning',
  'Pluralsight',
  'Khan Academy',
  'FreeCodeCamp',
  'Codecademy',
  'Google Cloud Skills Boost',
  'AWS Training',
  'Microsoft Learn',
  'IBM SkillsBuild',
  'Oracle University',
  'Salesforce Trailhead',
  'HubSpot Academy',
  'Other'
] as const;

export type CertificatePlatform = typeof CERTIFICATE_PLATFORMS[number];

// === THEME CONFIGURATIONS ===
export const CERTIFICATE_THEMES = {
  internal: {
    gradient: `linear-gradient(135deg, ${BRAND_COLORS.indigo}, ${BRAND_COLORS.phlox})`,
    primaryColor: BRAND_COLORS.indigo,
    secondaryColor: BRAND_COLORS.heliotrope,
    backgroundColor: BRAND_COLORS.palePurple,
    badgeColor: `${BRAND_COLORS.phlox}15`,
    textColor: BRAND_COLORS.frenchViolet
  },
  external: {
    gradient: `linear-gradient(135deg, ${BRAND_COLORS.federalBlue}, ${BRAND_COLORS.mediumBlue})`,
    primaryColor: BRAND_COLORS.federalBlue,
    secondaryColor: BRAND_COLORS.paleAzure,
    backgroundColor: `${BRAND_COLORS.deepSkyBlue}15`,
    badgeColor: `${BRAND_COLORS.deepSkyBlue}15`,
    textColor: BRAND_COLORS.federalBlue
  }
} as const;

// === FONT CONFIGURATIONS (FROM BRAND GUIDELINES) ===
export const BRAND_FONTS = {
  primary: 'Unbounded', // Primary font
  secondary: 'Nunito Sans', // Secondary font
  weights: {
    regular: 400,
    medium: 500,
    bold: 700
  }
} as const;

// === QUIZ TYPES (EXISTING) ===
export interface QuizDto {
  quizId: number;
  lessonId: number;
  title: string;
  description?: string;
  timeLimit?: number;
  passingScore: number;
  isActive: boolean;
  questions: QuizQuestionDto[];
}

export interface QuizQuestionDto {
  questionId: number;
  questionText: string;
  questionType: 'MultipleChoice' | 'TrueFalse' | 'ShortAnswer';
  points: number;
  options: QuizOptionDto[];
}

export interface QuizOptionDto {
  optionId: number;
  optionText: string;
  isCorrect: boolean;
}

export interface QuizAttemptDto {
  attemptId: number;
  quizId: number;
  userId: string;
  score: number;
  totalScore: number;
  percentage: number;
  isPassing: boolean;
  startedAt: string;
  completedAt?: string;
  answers: QuizAnswerDto[];
}

export interface QuizAnswerDto {
  questionId: number;
  selectedOptionId?: number;
  textAnswer?: string;
  isCorrect: boolean;
  pointsEarned: number;
}

// === ENROLLMENT TYPES (EXISTING) ===
export interface EnrollmentDto {
  id: number;
  userId: string;
  courseId: number;
  enrolledAt: string;
  status: 'active' | 'completed' | 'dropped';
  progressPercentage: number;
  completedAt?: string;
}

// === API RESPONSE TYPES ===
export interface ApiResponse<T> {
  success: boolean;
  data?: T;
  message?: string;
  errors?: string[];
}

export interface PaginatedResponse<T> {
  data: T[];
  totalCount: number;
  pageNumber: number;
  pageSize: number;
  totalPages: number;
  hasPreviousPage: boolean;
  hasNextPage: boolean;
}

// === FORM VALIDATION TYPES ===
export interface ValidationError {
  field: string;
  message: string;
}

export interface FormState<T> {
  data: T;
  errors: ValidationError[];
  isSubmitting: boolean;
  isValid: boolean;
}

// === UI COMPONENT PROPS ===
export interface CertificateCardProps {
  certificate: CombinedCertificateDto;
  onView?: (certificate: CombinedCertificateDto) => void;
  onEdit?: (certificate: ExternalCertificateDto) => void;
  onDelete?: (id: string | number) => void;
  showActions?: boolean;
}

export interface CertificateFilterProps {
  currentFilter: string;
  onFilterChange: (filter: string) => void;
  searchQuery: string;
  onSearchChange: (query: string) => void;
}

export interface CertificateStatsProps {
  totalCertificates: number;
  internalCertificates: number;
  externalCertificates: number;
  coursesInProgress: number;
}

// === UTILITY TYPES ===
export type CertificateType = 'internal' | 'external';
export type CertificateFilter = 'all' | 'internal' | 'external';

// Helper function to check certificate type
export const isInternalCertificate = (cert: CombinedCertificateDto): cert is CertificateDto => {
  return cert.type === 'internal';
};

export const isExternalCertificate = (cert: CombinedCertificateDto): cert is ExternalCertificateDto => {
  return cert.type === 'external';
};

// Helper function to get certificate theme
export const getCertificateTheme = (type: CertificateType) => {
  return CERTIFICATE_THEMES[type];
};

// Helper function to format certificate date
export const formatCertificateDate = (dateString: string): string => {
  return new Date(dateString).toLocaleDateString('en-US', {
    year: 'numeric',
    month: 'long',
    day: 'numeric'
  });
};

// Helper function to get platform icon color
export const getPlatformIconColor = (platform: string): string => {
  const platformColors: Record<string, string> = {
    'Udemy': '#EC5252',
    'Coursera': '#0056D3',
    'edX': '#02262B',
    'LinkedIn Learning': '#0077B5',
    'Pluralsight': '#F15B2A',
    'Khan Academy': '#14BF96',
    'FreeCodeCamp': '#0A0A23',
    'Codecademy': '#1F4056',
    'Google Cloud Skills Boost': '#4285F4',
    'AWS Training': '#FF9900',
    'Microsoft Learn': '#00BCF2',
    'IBM SkillsBuild': '#1261FE',
    'Oracle University': '#F80000',
    'Salesforce Trailhead': '#00A1E0',
    'HubSpot Academy': '#FF7A59'
  };
  
  return platformColors[platform] || BRAND_COLORS.federalBlue;
};<|MERGE_RESOLUTION|>--- conflicted
+++ resolved
@@ -1,14 +1,5 @@
 // types/course.types.ts - Complete Updated Types with ExcellyGen Brand Guidelines
 
-<<<<<<< HEAD
-import { QuizDto } from './quiz.types';
-
-// Backend DTOs mapped to TypeScript interfaces
-
-export interface UserBasicDto {
-    id: string;
-    name: string;
-=======
 // === EXISTING COURSE TYPES ===
 export interface CourseDto {
   id: number;
@@ -24,7 +15,6 @@
   updatedAt: string;
   lessons?: LessonDto[];
   technologies?: TechnologyDto[];
->>>>>>> 99e96351
 }
 
 export interface LessonDto {
@@ -37,11 +27,28 @@
   documents?: CourseDocumentDto[];
 }
 
+// Enhanced LearnerLessonDto with quiz completion tracking
+export interface LearnerLessonDto {
+  id: number;
+  courseId: number;
+  lessonName: string;
+  lessonOrder: number;
+  content?: string;
+  videoUrl?: string;
+  documents?: CourseDocumentDto[];
+  isCompleted: boolean;
+  hasQuiz: boolean;
+  quizId?: number;
+  isQuizCompleted: boolean;
+  lastAttemptId?: number;
+}
+
 export interface CourseDocumentDto {
   id: number;
   lessonId: number;
   name: string;
   filePath: string;
+  fileUrl: string;
   documentType: DocumentType;
   uploadedAt: string;
 }
@@ -49,6 +56,7 @@
 export interface CourseCategoryDto {
   id: string;
   name: string;
+  title: string; // Added for compatibility
   description?: string;
   iconName?: string;
   isActive: boolean;
@@ -61,45 +69,11 @@
   status: string;
 }
 
-<<<<<<< HEAD
-export interface CourseDto {
-    id: number;
-    title: string;
-    description: string | null;
-    calculatedCoursePoints: number | null;
-    estimatedTime: number; // In Hours
-    createdAt: string; // ISO 8601 string
-    lastUpdatedDate: string; // ISO 8601 string
-    status: 'Draft' | 'Published' | 'Archived'; // Corresponds to backend CourseStatus enum values
-    thumbnailUrl: string | null;
-    category: CategoryDto;
-    creator: UserBasicDto;
-    technologies: TechnologyDto[];
-    lessons: LessonDto[];
-}
-
-// Learner Module DTOs (from backend LearnerCourseDto.cs, LessonProgressDto.cs, CertificateDto.cs)
-
-export interface LearnerLessonDto {
-    id: number;
-    lessonName: string;
-    lessonPoints: number;
-    lastUpdatedDate: string;
-    documents: CourseDocumentDto[];
-    isCompleted: boolean; // Learner's progress on this lesson
-    hasQuiz: boolean; // Indicates if this lesson has an associated quiz
-    quizId: number | null; // The ID of the quiz for this lesson, if any
-    isQuizCompleted: boolean; // Indicates if the quiz for this lesson is completed by the learner
-    quizAttemptCount?: number;
-    isQuizPassed?: boolean;
-    lastAttemptId?: number | null;
-=======
 export interface UserDto {
   id: string;
   name: string;
   email: string;
   roles: string[];
->>>>>>> 99e96351
 }
 
 export interface LearnerCourseDto {
@@ -110,12 +84,16 @@
   creator: UserDto;
   status: CourseStatus;
   thumbnailImagePath?: string;
+  thumbnailUrl?: string; // Added for compatibility
   enrollmentStatus: 'active' | 'completed' | 'inactive';
   progressPercentage: number;
   enrolledAt?: string;
   completedAt?: string;
-  lessons?: LessonDto[];
-  technologies?: TechnologyDto[];
+  lessons: LearnerLessonDto[]; // Updated to use LearnerLessonDto
+  technologies: TechnologyDto[];
+  totalLessons: number;
+  completedLessons: number;
+  estimatedTime: number;
 }
 
 export interface LessonProgressDto {
@@ -250,6 +228,7 @@
 // === THEME CONFIGURATIONS ===
 export const CERTIFICATE_THEMES = {
   internal: {
+    // FIX: Wrapped template literals in backticks to form a valid string
     gradient: `linear-gradient(135deg, ${BRAND_COLORS.indigo}, ${BRAND_COLORS.phlox})`,
     primaryColor: BRAND_COLORS.indigo,
     secondaryColor: BRAND_COLORS.heliotrope,
@@ -258,6 +237,7 @@
     textColor: BRAND_COLORS.frenchViolet
   },
   external: {
+    // FIX: Wrapped template literals in backticks to form a valid string
     gradient: `linear-gradient(135deg, ${BRAND_COLORS.federalBlue}, ${BRAND_COLORS.mediumBlue})`,
     primaryColor: BRAND_COLORS.federalBlue,
     secondaryColor: BRAND_COLORS.paleAzure,
