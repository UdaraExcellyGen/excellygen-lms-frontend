import React, { useState, useEffect, useRef } from 'react';
import { Calendar, FileText, Users, ChevronDown, Check } from 'lucide-react';
import Layout from '../../../components/Sidebar/Layout';
import { useAuth } from '../../../contexts/AuthContext';
import { UserRole } from '../../../types/auth.types';
<<<<<<< HEAD
import { Course, DailyLearningTime } from './types/types';
=======
import { Course, Activity } from './types/types';
>>>>>>> 5fd40b05
import { 
  ActiveCourses, 
  RecentActivities, 
  LearningActivityChart 
} from './components/Sections';
<<<<<<< HEAD
import { activities } from './data/mockData'; // This mock data is for a different component and is okay
import LearnerHeaderImage from '../../../assets/LearnerHeader.svg';
import { getEnrolledCoursesForLearner, getLearnerCourseDetails } from '../../../api/services/Course/learnerCourseService';
import { getRecentlyAccessedCourseIds } from '../../../api/services/Course/courseAccessService';
import { getWeeklyActivity } from '../../../api/services/LearnerDashboard/learnerOverallStatsService';
=======
import { weeklyTimeData } from './data/mockData';
import { getEnrolledCoursesForLearner, getLearnerCourseDetails } from '../../../api/services/Course/learnerCourseService';
import { getRecentlyAccessedCourseIds } from '../../../api/services/Course/courseAccessService';
import { getRecentActivities } from '../../../api/services/LearnerDashboard/learnerActivitiesService';
>>>>>>> 5fd40b05

const LearnerDashboard: React.FC = () => {
  const { user, currentRole, selectRole, navigateToRoleSelection } = useAuth();
  const [currentDate, setCurrentDate] = useState('');
  const [currentDay, setCurrentDay] = useState('');
  const [dropdownOpen, setDropdownOpen] = useState(false);
  const dropdownRef = useRef<HTMLDivElement>(null);
  
  const [activeCourses, setActiveCourses] = useState<Course[]>([]);
  const [isLoadingCourses, setIsLoadingCourses] = useState(true);

<<<<<<< HEAD
  // This state holds the REAL data from the API
  const [learningActivity, setLearningActivity] = useState<DailyLearningTime[]>([]);
  const [isLoadingActivity, setIsLoadingActivity] = useState(true);
=======
  const [recentActivities, setRecentActivities] = useState<Activity[]>([]);
  const [isLoadingActivities, setIsLoadingActivities] = useState(true);
>>>>>>> 5fd40b05

  useEffect(() => {
    const controller = new AbortController();

    const fetchActiveCourses = async () => {
      setIsLoadingCourses(true);
      try {
        const allEnrolledCourses = await getEnrolledCoursesForLearner();
        
        if (!allEnrolledCourses || allEnrolledCourses.length === 0) {
          setActiveCourses([]);
          setIsLoadingCourses(false);
          return;
        }

        const recentIds = getRecentlyAccessedCourseIds();

        const sortedCourses = [...allEnrolledCourses].sort((a, b) => {
          const indexA = recentIds.indexOf(a.id);
          const indexB = recentIds.indexOf(b.id);
          const sortA = indexA === -1 ? Infinity : indexA;
          const sortB = indexB === -1 ? Infinity : indexB;
          return sortA - sortB;
        });
        
        const topThreeCourses = sortedCourses.slice(0, 3);

        const detailedCoursePromises = topThreeCourses.map(course =>
          getLearnerCourseDetails(course.id)
        );

        const detailedCourses = await Promise.all(detailedCoursePromises);

        const formattedActiveCourses: Course[] = detailedCourses.map(course => ({
          id: course.id,
          title: course.title,
          progress: course.progressPercentage,
        }));

        setActiveCourses(formattedActiveCourses);
      } catch (error: any) {
        if (error.name === 'CanceledError') {
          console.log('Request canceled: The component unmounted.');
        } else {
          console.error("Failed to fetch active courses:", error);
          setActiveCourses([]);
        }
      } finally {
        setIsLoadingCourses(false);
      }
    };

<<<<<<< HEAD
    const fetchLearningActivity = async () => {
        setIsLoadingActivity(true);
        try {
            const weeklyData = await getWeeklyActivity();
            setLearningActivity(weeklyData); // This correctly updates our state with REAL data
        } catch (error) {
            console.error("Failed to fetch learning activity", error);
            setLearningActivity([]);
        } finally {
            setIsLoadingActivity(false);
        }
    }

    if (user?.id) {
      fetchActiveCourses();
      fetchLearningActivity();
=======
    const fetchRecentActivities = async () => {
      setIsLoadingActivities(true);
      try {
        const activities = await getRecentActivities();
        setRecentActivities(activities);
      } catch (error: any) {
        if (error.name !== 'CanceledError') {
          console.error("Failed to fetch recent activities:", error);
          setRecentActivities([]);
        }
      } finally {
        setIsLoadingActivities(false);
      }
    };

    if (user?.id) {
      fetchActiveCourses();
      fetchRecentActivities();
>>>>>>> 5fd40b05
    }

    return () => {
      controller.abort();
    };
  }, [user]);

  useEffect(() => {
    const now = new Date();
    const options: Intl.DateTimeFormatOptions = { day: 'numeric', month: 'short', year: 'numeric' };
    const formattedDate = now.toLocaleDateString('en-US', options);
    const day = now.toLocaleDateString('en-US', { weekday: 'long' });
    
    setCurrentDate(formattedDate);
    setCurrentDay(day);
  }, []);

  useEffect(() => {
    function handleClickOutside(event: MouseEvent) {
      if (dropdownRef.current && !dropdownRef.current.contains(event.target as Node)) {
        setDropdownOpen(false);
      }
    }
    
    document.addEventListener("mousedown", handleClickOutside);
    return () => {
      document.removeEventListener("mousedown", handleClickOutside);
    };
  }, [dropdownRef]);

  const toggleDropdown = () => {
    setDropdownOpen(!dropdownOpen);
  };

  const formatRoleName = (role: string) => {
    if (role === 'CourseCoordinator') return 'Course Coordinator';
    if (role === 'ProjectManager') return 'Project Manager';
    return role;
  };

  const handleSwitchRole = async (role: UserRole) => {
    try {
      if (role === currentRole) {
        setDropdownOpen(false);
        return;
      }
      setDropdownOpen(false);
      await selectRole(role);
    } catch (error) {
      console.error('Error switching role:', error);
    }
  };

  const handleViewAllRoles = () => {
    setDropdownOpen(false);
    navigateToRoleSelection();
  };

  const roleIcons: Record<string, React.ReactNode> = {
    Admin: <Users size={16} />,
    Learner: <FileText size={16} />,
    CourseCoordinator: <Calendar size={16} />,
    ProjectManager: <FileText size={16} />
  };

  return (
    <Layout>
      <div className="min-h-screen bg-gradient-to-b from-[#52007C] to-[#34137C] font-nunito">
        <div className="max-w-7xl mx-auto px-8 space-y-8">
          <div className="mb-6">
            <div className="p-2">
              <div className="flex flex-col sm:flex-row justify-between items-start sm:items-center space-y-4 sm:space-y-0 border-b border-white/10 pb-6 mb-6">
                <div className="flex items-center space-x-4">
                  <div className="w-12 h-12 rounded-full bg-white/10 flex items-center justify-center">
                    <Calendar className="text-white w-6 h-6" />
                  </div>
                  <div>
                    <p className="text-sm text-white/70">Welcome back</p>
                    <h2 className="text-lg font-medium text-white">{currentDate}, {currentDay}</h2>
                  </div>
                </div>

                {user && user.roles && user.roles.length > 1 && (
                  <div className="relative" ref={dropdownRef} style={{ position: 'relative', zIndex: 9999 }}>
                    <button 
                      onClick={toggleDropdown}
                      className="flex items-center space-x-1.5 px-3 py-1.5 bg-white/15 hover:bg-white/25 text-white rounded-md transition-all duration-300 backdrop-blur-md border border-white/20 text-sm"
                      aria-label="Switch role"
                      aria-expanded={dropdownOpen}
                      aria-haspopup="true"
                    >
                      <span className="text-sm">Role: {currentRole && formatRoleName(currentRole as string)}</span>
                      <ChevronDown 
                        size={14} 
                        className={`transition-transform duration-300 ${dropdownOpen ? 'rotate-180' : ''}`}
                      />
                    </button>
                    
                    {dropdownOpen && (
                      <div className="fixed right-auto mt-1 w-48 rounded-md shadow-xl bg-[#1B0A3F]/90 backdrop-blur-lg border border-[#BF4BF6]/40 overflow-hidden" style={{ zIndex: 9999, boxShadow: '0 10px 25px rgba(0, 0, 0, 0.3)' }}>
                        <div className="text-xs text-white/80 px-3 py-1.5 border-b border-white/10 bg-[#BF4BF6]/20">
                          Switch Role
                        </div>
                        <div className="py-1">
                          {user.roles.map((role) => (
                            <button
                              key={role}
                              onClick={() => handleSwitchRole(role as UserRole)}
                              className={`flex items-center w-full text-left px-3 py-1.5 text-xs transition-colors duration-200 ${
                                role === currentRole 
                                  ? 'bg-[#BF4BF6]/30 text-white font-medium' 
                                  : 'text-white/80 hover:bg-[#BF4BF6]/20 hover:text-white'
                              }`}
                            >
                              <div className="flex items-center justify-between w-full">
                                <div className="flex items-center space-x-1.5">
                                  <span className="w-4 h-4 flex items-center justify-center">
                                    {roleIcons[role] || <Users size={12} />}
                                  </span>
                                  <span>{formatRoleName(role)}</span>
                                </div>
                                {role === currentRole && (
                                  <Check size={12} className="text-white" />
                                )}
                              </div>
                            </button>
                          ))}
                        </div>
                        <div className="border-t border-white/10">
                          <button
                            onClick={handleViewAllRoles}
                            className="flex items-center w-full text-left px-3 py-1.5 text-xs text-white/80 hover:bg-[#BF4BF6]/20 hover:text-white transition-colors duration-200"
                          >
                            View All Roles
                          </button>
                        </div>
                      </div>
                    )}
                  </div>
                )}
              </div>
              
              <div className="relative">
                <div className="flex flex-col md:flex-row justify-between items-center md:items-start gap-8 md:gap-4">
                  <div className="w-full z-10">
                    <h1 className="text-3xl md:text-4xl font-bold font-['Unbounded'] mb-4 text-white">
                      {user ? user.name : 'Learner Name'}
                    </h1>
                    <div className="flex flex-col sm:flex-row sm:items-center gap-4 mb-6">
                      <p className="text-[#D68BF9] px-3 py-1 bg-white/10 rounded-full text-sm">Software Engineer</p>
                    </div>
                  </div>
                  
                  {/* REMOVED THE IMAGE AND ITS CONTAINER */}
                </div>
              </div>
            </div>
          </div>

          <div className="grid grid-cols-1 lg:grid-cols-3 gap-6">
            <ActiveCourses courses={activeCourses} isLoading={isLoadingCourses} />
<<<<<<< HEAD
            <RecentActivities activities={activities} />

            {/* THIS IS THE CRITICAL FIX: */}
            {/* We are now passing the REAL `learningActivity` state to the chart, not the fake mock data. */}
            <LearningActivityChart data={learningActivity} isLoading={isLoadingActivity} />
            
=======
            <RecentActivities activities={recentActivities} isLoading={isLoadingActivities} />
            <LearningActivityChart data={weeklyTimeData} />
>>>>>>> 5fd40b05
          </div>
        </div>
      </div>
    </Layout>
  );
};

export default LearnerDashboard;<|MERGE_RESOLUTION|>--- conflicted
+++ resolved
@@ -2,29 +2,17 @@
 import { Calendar, FileText, Users, ChevronDown, Check } from 'lucide-react';
 import Layout from '../../../components/Sidebar/Layout';
 import { useAuth } from '../../../contexts/AuthContext';
-import { UserRole } from '../../../types/auth.types';
-<<<<<<< HEAD
-import { Course, DailyLearningTime } from './types/types';
-=======
-import { Course, Activity } from './types/types';
->>>>>>> 5fd40b05
+import { Course, Activity ,DailyLearningTime } from './types/types';
 import { 
   ActiveCourses, 
   RecentActivities, 
   LearningActivityChart 
 } from './components/Sections';
-<<<<<<< HEAD
-import { activities } from './data/mockData'; // This mock data is for a different component and is okay
-import LearnerHeaderImage from '../../../assets/LearnerHeader.svg';
-import { getEnrolledCoursesForLearner, getLearnerCourseDetails } from '../../../api/services/Course/learnerCourseService';
-import { getRecentlyAccessedCourseIds } from '../../../api/services/Course/courseAccessService';
-import { getWeeklyActivity } from '../../../api/services/LearnerDashboard/learnerOverallStatsService';
-=======
+import { activities } from './data/mockData';
 import { weeklyTimeData } from './data/mockData';
 import { getEnrolledCoursesForLearner, getLearnerCourseDetails } from '../../../api/services/Course/learnerCourseService';
 import { getRecentlyAccessedCourseIds } from '../../../api/services/Course/courseAccessService';
 import { getRecentActivities } from '../../../api/services/LearnerDashboard/learnerActivitiesService';
->>>>>>> 5fd40b05
 
 const LearnerDashboard: React.FC = () => {
   const { user, currentRole, selectRole, navigateToRoleSelection } = useAuth();
@@ -36,14 +24,10 @@
   const [activeCourses, setActiveCourses] = useState<Course[]>([]);
   const [isLoadingCourses, setIsLoadingCourses] = useState(true);
 
-<<<<<<< HEAD
-  // This state holds the REAL data from the API
   const [learningActivity, setLearningActivity] = useState<DailyLearningTime[]>([]);
   const [isLoadingActivity, setIsLoadingActivity] = useState(true);
-=======
   const [recentActivities, setRecentActivities] = useState<Activity[]>([]);
-  const [isLoadingActivities, setIsLoadingActivities] = useState(true);
->>>>>>> 5fd40b05
+
 
   useEffect(() => {
     const controller = new AbortController();
@@ -96,7 +80,6 @@
       }
     };
 
-<<<<<<< HEAD
     const fetchLearningActivity = async () => {
         setIsLoadingActivity(true);
         try {
@@ -113,7 +96,6 @@
     if (user?.id) {
       fetchActiveCourses();
       fetchLearningActivity();
-=======
     const fetchRecentActivities = async () => {
       setIsLoadingActivities(true);
       try {
@@ -132,7 +114,6 @@
     if (user?.id) {
       fetchActiveCourses();
       fetchRecentActivities();
->>>>>>> 5fd40b05
     }
 
     return () => {
@@ -294,17 +275,16 @@
 
           <div className="grid grid-cols-1 lg:grid-cols-3 gap-6">
             <ActiveCourses courses={activeCourses} isLoading={isLoadingCourses} />
-<<<<<<< HEAD
             <RecentActivities activities={activities} />
 
             {/* THIS IS THE CRITICAL FIX: */}
             {/* We are now passing the REAL `learningActivity` state to the chart, not the fake mock data. */}
             <LearningActivityChart data={learningActivity} isLoading={isLoadingActivity} />
             
-=======
+
             <RecentActivities activities={recentActivities} isLoading={isLoadingActivities} />
             <LearningActivityChart data={weeklyTimeData} />
->>>>>>> 5fd40b05
+
           </div>
         </div>
       </div>
