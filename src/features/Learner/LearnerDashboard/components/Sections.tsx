import React, { useState, useEffect } from 'react';
import { useNavigate } from 'react-router-dom';
import { Book, Clock, BarChart2 } from 'lucide-react';
import {
  BarChart,
  Bar,
  XAxis,
  YAxis,
  ResponsiveContainer,
  Tooltip,
  CartesianGrid
} from 'recharts';
import { Card, CardHeader, CardTitle, CardContent } from '../components/Card';
import {
  ActiveCoursesProps,
  RecentActivitiesProps,
  LearningActivityChartProps,
  DailyLearningTime
} from '../types/types';

// THIS IS THE FINAL, RE-ENGINEERED CUSTOM BAR COMPONENT
const CustomBar = (props: any) => {
    const { x, y, width, height, payload, isSelected } = props;

    // If data is null for a future day, render nothing.
    if (payload.totalMinutes === null) {
        return null; 
    }

    const isToday = payload.isToday;

    // For any past day, the logic is simple: dark if selected, light if not.
    if (!isToday) {
        return (
            <rect 
                x={x} 
                y={y} 
                width={width} 
                height={height} 
                fill={isSelected ? '#52007C' : '#CDB4DB'}
                radius={[4, 4, 0, 0]}
                className="transition-all duration-300"
            />
        );
    }
    
    // For Today's Bar: This structure creates the filling effect correctly.
    return (
        <g>
            {/* Layer 1: The static, light purple base. This is the "empty glass". */}
            <rect 
                x={x} 
                y={y} 
                width={width} 
                height={height} 
                fill="#CDB4DB"
                radius={[4, 4, 0, 0]} 
            />
            {/* Layer 2: The dark purple overlay. This is the "water" that fills up. */}
            <rect 
                x={x} 
                y={y} 
                width={width} 
                height={height} 
                fill="#52007C" 
                radius={[4, 4, 0, 0]} 
                className="animate-liquid-fill" // The new, correct animation class.
            />
        </g>
    );
};


// A simple skeleton loader for activities
const ActivitySkeleton = () => (
  <div className="border-l-4 border-gray-200 pl-4 py-2 animate-pulse">
    <div className="h-4 bg-gray-300 rounded w-1/2 mb-2"></div>
    <div className="h-3 bg-gray-300 rounded w-3/4"></div>
  </div>
);

export const ActiveCourses: React.FC<ActiveCoursesProps> = ({ courses, isLoading }) => {
  const navigate = useNavigate();
  const handleCourseClick = (courseId: number) => navigate(`/learner/course-view/${courseId}`);

  return (
    <Card className="lg:col-span-2">
      <CardHeader>
<<<<<<< HEAD
        <CardTitle className="text-[#1B0A3F] font-['Unbounded'] flex items-center gap-2">
            <div className="p-2 rounded-lg bg-[#F6E6FF]"><Book className="text-[#BF4BF6]" /></div>
            Active Courses
        </CardTitle>
=======
        <div className="flex justify-between items-center">
          <CardTitle className="text-[#1B0A3F] font-['Unbounded'] flex items-center gap-2">
            <div className="p-2 rounded-lg bg-[#F6E6FF]">
              <Book className="text-[#BF4BF6]" />
            </div>
            Recent Courses
          </CardTitle>
        </div>
>>>>>>> 5fd40b05
      </CardHeader>
      <CardContent>
        <div className="space-y-4">
          {isLoading ? <>...</> : courses.length > 0 ? (
            courses.map(course => (
              <div key={course.id} className="bg-[#F6E6FF] rounded-xl p-4 hover:bg-[#F0D6FF] transition-colors cursor-pointer" onClick={() => handleCourseClick(course.id)}>
                <h3 className="font-medium text-[#1B0A3F]">{course.title}</h3>
                <div className="relative mt-6">
                  <div className="h-2 bg-white rounded-full overflow-hidden">
                    <div className="h-full bg-gradient-to-r from-[#52007C] to-[#BF4BF6]" style={{ width: `${course.progress}%` }}/>
                  </div>
                  <span className="absolute right-0 -top-6 text-sm font-medium text-[#52007C]">{course.progress}%</span>
                </div>
              </div>))
          ) : (<p className="text-center text-gray-500 py-4">No active courses found.</p>)}
        </div>
      </CardContent>
    </Card>
  );
};

<<<<<<< HEAD
export const RecentActivities: React.FC<RecentActivitiesProps> = ({ activities }) => (
    <Card>
      <CardHeader>
        <CardTitle className="text-[#1B0A3F] font-['Unbounded'] flex items-center gap-2">
          <div className="p-2 rounded-lg bg-[#F6E6FF]"><Clock className="text-[#BF4BF6]" /></div>
          Recent Activities
        </CardTitle>
      </CardHeader>
      <CardContent>
        <div className="space-y-4">
          {activities.map(activity => (
            <div key={activity.id} className="border-l-4 border-[#BF4BF6] pl-4 py-2 hover:bg-[#F6E6FF]/50 rounded-r-lg">
              <p className="font-medium text-[#1B0A3F]">{activity.type}</p>
              <p className="text-sm text-[#52007C]">{activity.course}</p>
              {activity.time && <p className="text-xs text-[#7A00B8]">{activity.time}</p>}
            </div>
          ))}
        </div>
      </CardContent>
    </Card>
=======
export const RecentActivities: React.FC<RecentActivitiesProps> = ({ activities, isLoading }) => (
  <Card>
    <CardHeader>
      <CardTitle className="text-[#1B0A3F] font-['Unbounded'] flex items-center gap-2">
        <div className="p-2 rounded-lg bg-[#F6E6FF]">
          <Clock className="text-[#BF4BF6]" />
        </div>
        Recent Activities
      </CardTitle>
    </CardHeader>
    <CardContent>
      <div className="space-y-4">
        {isLoading ? (
          <>
            <ActivitySkeleton />
            <ActivitySkeleton />
            <ActivitySkeleton />
          </>
        ) : activities.length > 0 ? (
          activities.map(activity => (
            <div key={activity.id} className="border-l-4 border-[#BF4BF6] pl-4 py-2 hover:bg-[#F6E6FF]/50 rounded-r-lg transition-colors">
              <p className="font-medium text-[#1B0A3F]">{activity.type}</p>
              <p className="text-sm text-[#52007C]">{activity.course}</p>
              {activity.time && <p className="text-xs text-[#7A00B8]">{activity.time}</p>}
            </div>
          ))
        ) : (
          <p className="text-center text-gray-500 py-4">No recent activities to show.</p>
        )}
      </div>
    </CardContent>
  </Card>
>>>>>>> 5fd40b05
);

const LearningActivitySkeleton = () => (
    <Card className="lg:col-span-3 animate-pulse">
        <CardHeader>
            <div className="h-8 bg-gray-200 rounded w-1/2 mb-4"></div>
            <div className="h-6 bg-gray-200 rounded w-1/3"></div>
        </CardHeader>
        <CardContent>
            <div className="h-56 mt-4 flex justify-around items-end">
                {[...Array(7)].map((_, i) => (
                    <div key={i} className="w-8 bg-gray-200 rounded-t-md" style={{ height: `${20 + (Math.random() * 60)}%` }}></div>
                ))}
            </div>
        </CardContent>
    </Card>
);

export const LearningActivityChart: React.FC<LearningActivityChartProps> = ({ data, isLoading }) => {
  const [selectedDay, setSelectedDay] = useState<DailyLearningTime | null>(null);

  useEffect(() => {
    const todayData = data.find(d => d.isToday);
    if (todayData) {
      setSelectedDay(todayData);
    } else if (data.length > 0) {
      const lastDataDay = [...data].reverse().find(d => d.totalMinutes !== null);
      setSelectedDay(lastDataDay || null);
    }
  }, [data]);

  const formatTime = (totalMinutes: number | null | undefined) => {
    if (totalMinutes === null || totalMinutes === undefined) return { hours: 0, minutes: 0 };
    const hours = Math.floor(totalMinutes / 60);
    const minutes = totalMinutes % 60;
    return { hours, minutes };
  };
  
  const { hours: selectedHours, minutes: selectedMinutes } = formatTime(selectedDay?.totalMinutes);

  if (isLoading) {
      return <LearningActivitySkeleton />;
  }

  // Dynamic Y-Axis logic for clean, natural numbers
  const maxMinutes = Math.max(...data.map(d => d.totalMinutes || 0), 60);
  const maxHours = Math.ceil(maxMinutes / 60);
  const hourTicks = Array.from({ length: maxHours + 1 }, (_, i) => i * 60);

  return (
    <Card className="lg:col-span-3">
        <CardHeader>
            <CardTitle className="text-[#1B0A3F] font-['Unbounded'] flex items-center gap-2">
                <div className="p-2 rounded-lg bg-[#F6E6FF]"><BarChart2 className="text-[#BF4BF6]" /></div>
                Learning Activity
            </CardTitle>
             <div className="mt-4 pl-1">
                <p className="text-4xl font-bold text-[#1B0A3F]">
                    {selectedHours}<span className="text-2xl font-normal text-gray-500"> hr</span> {selectedMinutes}<span className="text-2xl font-normal text-gray-500"> min</span>
                </p>
                <p className="text-md text-gray-500 h-5">
                    {selectedDay?.fullDate || 'Select a day'}
                </p>
            </div>
        </CardHeader>
        <CardContent>
            <div className="h-56">
                <ResponsiveContainer width="100%" height="100%">
                    <BarChart data={data} margin={{ top: 20, right: 10, left: -20, bottom: 0 }} onClick={(chartState) => {
                        if (chartState && chartState.activePayload && chartState.activePayload[0]) {
                            const payload = chartState.activePayload[0].payload;
                            if (payload.totalMinutes !== null) {
                                setSelectedDay(payload);
                            }
                        }
                    }}>
                        <CartesianGrid strokeDasharray="3 3" vertical={false} stroke="#EAE0F5" />
                        <XAxis dataKey="day" axisLine={false} tickLine={false} tick={{ fill: '#7A00B8' }} fontSize={12}/>
                        <YAxis 
                            domain={[0, hourTicks[hourTicks.length - 1] || 60]}
                            axisLine={false} 
                            tickLine={false} 
                            tickFormatter={(value) => `${Number(value) / 60}`} 
                            ticks={hourTicks} 
                            tick={{ fill: '#7A00B8' }} 
                            fontSize={12}
                        />
                        <Tooltip
                            cursor={{ fill: 'rgba(191, 75, 246, 0.1)' }}
                            contentStyle={{ backgroundColor: 'white', border: '1px solid #EAE0F5', borderRadius: '8px' }}
                            formatter={(value: number, name, props) => {
                                if (props.payload.totalMinutes === null) return ["Future day", null];
                                if (value === 0) return ["No activity recorded", null];
                                const { hours, minutes } = formatTime(value);
                                return [`${hours} hr ${minutes} min`, 'Screen time'];
                            }}
                        />
                        <Bar
                            dataKey="totalMinutes"
                            shape={(props) => (
                                <CustomBar {...props} isSelected={selectedDay?.day === props.payload.day}/>
                            )}
                        />
                    </BarChart>
                </ResponsiveContainer>
            </div>
        </CardContent>
    </Card>
  );
};<|MERGE_RESOLUTION|>--- conflicted
+++ resolved
@@ -86,12 +86,10 @@
   return (
     <Card className="lg:col-span-2">
       <CardHeader>
-<<<<<<< HEAD
         <CardTitle className="text-[#1B0A3F] font-['Unbounded'] flex items-center gap-2">
             <div className="p-2 rounded-lg bg-[#F6E6FF]"><Book className="text-[#BF4BF6]" /></div>
             Active Courses
         </CardTitle>
-=======
         <div className="flex justify-between items-center">
           <CardTitle className="text-[#1B0A3F] font-['Unbounded'] flex items-center gap-2">
             <div className="p-2 rounded-lg bg-[#F6E6FF]">
@@ -100,7 +98,6 @@
             Recent Courses
           </CardTitle>
         </div>
->>>>>>> 5fd40b05
       </CardHeader>
       <CardContent>
         <div className="space-y-4">
@@ -122,7 +119,6 @@
   );
 };
 
-<<<<<<< HEAD
 export const RecentActivities: React.FC<RecentActivitiesProps> = ({ activities }) => (
     <Card>
       <CardHeader>
@@ -143,7 +139,7 @@
         </div>
       </CardContent>
     </Card>
-=======
+
 export const RecentActivities: React.FC<RecentActivitiesProps> = ({ activities, isLoading }) => (
   <Card>
     <CardHeader>
@@ -176,7 +172,6 @@
       </div>
     </CardContent>
   </Card>
->>>>>>> 5fd40b05
 );
 
 const LearningActivitySkeleton = () => (
