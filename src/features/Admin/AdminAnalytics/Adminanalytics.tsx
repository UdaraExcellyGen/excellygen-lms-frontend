--- conflicted
+++ resolved
@@ -10,14 +10,9 @@
   const navigate = useNavigate();
   
   return (
-<<<<<<< HEAD
-    <div className="min-h-screen bg-gradient-to-b from-[#52007C] to-[#34137C] p-4 sm:p-6 lg:p-8 flex items-center justify-center">
-      <div className="w-full max-w-7xl mx-auto px-4 sm:px-6 md:px-8 py-8 space-y-8">
-=======
     <div className="min-h-screen bg-gradient-to-b from-[#52007C] to-[#34137C] font-nunito">
       {/* --- START: CONTAINER WITH CONSISTENT PADDING --- */}
       <div className="w-full max-w-[1440px] mx-auto px-3 sm:px-4 md:px-6 py-4 sm:py-6 md:py-8 space-y-4 sm:space-y-6 md:space-y-8 relative">
->>>>>>> c63c53f5
         
         {/* --- START: ELEGANT & PROFESSIONAL HEADER --- */}
         <div className="flex flex-col sm:flex-row justify-between items-start sm:items-center gap-4">
