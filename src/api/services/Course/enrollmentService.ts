--- conflicted
+++ resolved
@@ -1,87 +1,3 @@
-// // src/api/services/Course/enrollmentService.ts
-// import apiClient from '../../apiClient';
-// import { EnrollmentDto, CreateEnrollmentPayload, UpdateEnrollmentPayload } from '../../../types/course.types';
-
-// // Utility function to get current user ID from local storage (if needed, or pass from context)
-// const getUserIdFromLocalStorage = (): string => {
-//     const userJson = localStorage.getItem('user');
-//     if (userJson) {
-//         const user = JSON.parse(userJson);
-//         return user.id;
-//     }
-//     throw new Error('User ID not found in local storage. User must be logged in.');
-// };
-
-
-// // Enroll a user in a course
-// export const createEnrollment = async (courseId: number): Promise<EnrollmentDto> => {
-//     const userId = getUserIdFromLocalStorage(); // Get user ID from local storage or AuthContext
-//     const payload: CreateEnrollmentPayload = {
-//         userId: userId,
-//         courseId: courseId,
-//         status: "active" // Default status
-//     };
-//     const response = await apiClient.post<EnrollmentDto>('/enrollments', payload);
-//     return response.data;
-// };
-
-// // Unenroll a user from a course (logical delete or status update)
-// export const deleteEnrollment = async (enrollmentId: number): Promise<void> => {
-//     await apiClient.delete(`/enrollments/${enrollmentId}`);
-// };
-
-// // Get a specific enrollment (optional, might not be directly used by frontend)
-// export const getEnrollmentById = async (enrollmentId: number): Promise<EnrollmentDto> => {
-//     const response = await apiClient.get<EnrollmentDto>(`/enrollments/${enrollmentId}`);
-//     return response.data;
-// };
-
-// // Get all enrollments for the current user
-// // NOTE: Your backend EnrollmentsController.cs does NOT have a /enrollments?userId={userId} endpoint.
-// // It has /enrollments (for all), /enrollments/{id}, and Create/Update/Delete.
-// // If you need to get enrollments by userId, the backend should have:
-// // [HttpGet("user")] in EnrollmentsController that gets current user's enrollments.
-// // For now, this call won't work correctly as is with your current backend.
-// // Reverting to the backend's default behavior for a quick fix for now.
-// export const getMyEnrollments = async (): Promise<EnrollmentDto[]> => {
-//     // This would require a backend endpoint like /enrollments/user
-//     // For now, assuming you might have an admin endpoint or similar,
-//     // or you'd fetch ALL and filter if that's acceptable.
-//     // If you add [HttpGet("user")] to EnrollmentsController, change this to:
-//     // const response = await apiClient.get<EnrollmentDto[]>('/enrollments/user');
-//     // For now, to avoid 404, this will call the admin get all endpoint (if user is admin)
-//     // or just return empty for a learner. This function might need adjustment based on BE.
-//     ////***console.warn("getMyEnrollments: This frontend function's backend endpoint might not be correctly exposed for learners.");
-//     // Temporarily call GET /enrollments (requires Admin/Coordinator role)
-//     // Or, if this is for the currently authenticated user, your backend needs an endpoint for that.
-//     // Assuming backend will implement a specific "Get for authenticated user" endpoint
-//     // For now, returning an empty array to avoid frontend errors.
-//     ////*return []; 
-//     try {
-//         // This endpoint should return enrollments relevant to the current user's role.
-//         // For a CourseCoordinator, this might be all enrollments in courses they manage,
-//         // or all enrollments if they have global visibility.
-//         // The backend endpoint /enrollments needs to handle this logic.
-//         console.log("Fetching enrollments via getMyEnrollments...");
-//         const response = await apiClient.get<EnrollmentDto[]>('/enrollments');
-//         console.log("Fetched enrollments: ", response.data.length);
-//         return response.data;
-//     } catch (error) {
-//         console.error("getMyEnrollments: Error fetching enrollments. Ensure the backend endpoint '/enrollments' is correctly configured for the 'CourseCoordinator' role and returns the expected data.", error);
-//         // It's better to throw the error so the calling component can handle it (e.g., show an error message)
-//         throw error;
-//         // return []; // Avoid returning empty array on error unless it's a specific design choice
-//     }
-// };
-
-
-// // Update enrollment status (e.g., to 'completed' or 'withdrawn')
-// export const updateEnrollmentStatus = async (enrollmentId: number, status: string): Promise<EnrollmentDto> => {
-//     const payload: UpdateEnrollmentPayload = { status };
-//     const response = await apiClient.put<EnrollmentDto>(`/enrollments/${enrollmentId}`, payload);
-//     return response.data;
-// };
-
 // src/api/services/Course/enrollmentService.ts
 import apiClient from '../../apiClient';
 import { EnrollmentDto, CreateEnrollmentPayload, UpdateEnrollmentPayload } from '../../../types/course.types';
@@ -89,9 +5,11 @@
 // OPTIMIZATION: Add enrollment cache for better performance
 let enrollmentCache: {
   userEnrollments: { data: EnrollmentDto[] | null; timestamp: number; isLoading: boolean };
+  adminEnrollments: { data: EnrollmentDto[] | null; timestamp: number; isLoading: boolean };
   enrollmentDetails: { [enrollmentId: number]: { data: EnrollmentDto | null; timestamp: number; isLoading: boolean } };
 } = {
   userEnrollments: { data: null, timestamp: 0, isLoading: false },
+  adminEnrollments: { data: null, timestamp: 0, isLoading: false },
   enrollmentDetails: {}
 };
 
@@ -134,6 +52,8 @@
         // OPTIMIZATION: Clear enrollment cache since new enrollment was created
         enrollmentCache.userEnrollments.data = null;
         enrollmentCache.userEnrollments.timestamp = 0;
+        enrollmentCache.adminEnrollments.data = null;
+        enrollmentCache.adminEnrollments.timestamp = 0;
         
         console.log('Enrollment created successfully, cache cleared');
         
@@ -176,6 +96,8 @@
         // OPTIMIZATION: Clear enrollment cache since enrollment was deleted
         enrollmentCache.userEnrollments.data = null;
         enrollmentCache.userEnrollments.timestamp = 0;
+        enrollmentCache.adminEnrollments.data = null;
+        enrollmentCache.adminEnrollments.timestamp = 0;
         
         // Clear specific enrollment from cache
         if (enrollmentCache.enrollmentDetails[enrollmentId]) {
@@ -333,36 +255,80 @@
 };
 
 /**
+ * Get all enrollments for admin/coordinator view with caching
+ * This function fetches all enrollments that administrators or coordinators can view
+ */
+export const getAllEnrollmentsAdminView = async (): Promise<EnrollmentDto[]> => {
+    const now = Date.now();
+    const { adminEnrollments } = enrollmentCache;
+    
+    // Return cached data if fresh
+    if (adminEnrollments.data && (now - adminEnrollments.timestamp) < ENROLLMENT_CACHE_DURATION && !adminEnrollments.isLoading) {
+        console.log('Returning cached admin enrollments');
+        return adminEnrollments.data;
+    }
+    
+    // Wait for existing request if already loading
+    if (adminEnrollments.isLoading) {
+        console.log('Admin enrollments request in progress, waiting...');
+        let attempts = 0;
+        while (adminEnrollments.isLoading && attempts < 50) {
+            await new Promise(resolve => setTimeout(resolve, 100));
+            attempts++;
+        }
+        if (adminEnrollments.data) return adminEnrollments.data;
+    }
+    
+    try {
+        adminEnrollments.isLoading = true;
+        console.log('Fetching admin enrollments...');
+        
+        // This endpoint should return all enrollments for admin/coordinator view
+        // The backend endpoint /enrollments needs to handle this logic for admin/coordinator roles
+        const controller = new AbortController();
+        const timeoutId = setTimeout(() => controller.abort(), 15000); // 15 second timeout
+        
+        const response = await apiClient.get<EnrollmentDto[]>('/enrollments', {
+            signal: controller.signal
+        });
+        
+        clearTimeout(timeoutId);
+        
+        // Update cache
+        adminEnrollments.data = response.data;
+        adminEnrollments.timestamp = now;
+        
+        console.log(`Fetched ${response.data.length} enrollments for admin view`);
+        
+        return response.data;
+    } catch (error: any) {
+        console.error('Error fetching admin enrollments:', error);
+        
+        // Return cached data if available (even if expired)
+        if (adminEnrollments.data) {
+            console.log('Returning expired cached admin enrollments due to error');
+            return adminEnrollments.data;
+        }
+        
+        // Provide better error messages
+        if (error.name === 'AbortError') {
+            throw new Error('Request timed out. Please check your connection and try again.');
+        } else if (error.response?.status === 403) {
+            throw new Error('You do not have permission to view all enrollments.');
+        } else if (error.response?.status === 404) {
+            throw new Error('Enrollments endpoint not found.');
+        }
+        
+        throw error;
+    } finally {
+        adminEnrollments.isLoading = false;
+    }
+};
+
+/**
  * Update enrollment status (e.g., to 'completed' or 'withdrawn') with cache invalidation
  */
 export const updateEnrollmentStatus = async (enrollmentId: number, status: string): Promise<EnrollmentDto> => {
-<<<<<<< HEAD
-    const payload: UpdateEnrollmentPayload = { status };
-    const response = await apiClient.put<EnrollmentDto>(`/enrollments/${enrollmentId}`, payload);
-    return response.data;
-};
-
-// --- NEWLY ADDED FUNCTION ---
-/**
- * Get all enrollments. Intended for Admin/Coordinator views.
- * Assumes the backend /enrollments endpoint returns all enrollments
- * when called by a user with appropriate permissions (e.g., Admin, CourseCoordinator).
- */
-export const getAllEnrollmentsAdminView = async (): Promise<EnrollmentDto[]> => {
-    try {
-        const response = await apiClient.get<EnrollmentDto[]>('/enrollments');
-        return response.data;
-    } catch (error) {
-        console.error('Error fetching all enrollments for admin view:', error);
-        // Re-throw to be handled by the calling component, ensuring it's an Error instance
-        if (error instanceof Error) {
-            throw error;
-        }
-        throw new Error('An unknown error occurred while fetching enrollments.');
-    }
-};
-// --- END OF NEWLY ADDED FUNCTION ---
-=======
     try {
         console.log(`Updating enrollment ${enrollmentId} status to: ${status}`);
         
@@ -383,9 +349,11 @@
             enrollmentCache.enrollmentDetails[enrollmentId].timestamp = Date.now();
         }
         
-        // Clear user enrollments cache since status changed
+        // Clear user and admin enrollments cache since status changed
         enrollmentCache.userEnrollments.data = null;
         enrollmentCache.userEnrollments.timestamp = 0;
+        enrollmentCache.adminEnrollments.data = null;
+        enrollmentCache.adminEnrollments.timestamp = 0;
         
         console.log('Enrollment status updated successfully, cache updated');
         
@@ -411,6 +379,7 @@
  */
 export const clearEnrollmentCaches = () => {
     enrollmentCache.userEnrollments = { data: null, timestamp: 0, isLoading: false };
+    enrollmentCache.adminEnrollments = { data: null, timestamp: 0, isLoading: false };
     enrollmentCache.enrollmentDetails = {};
     console.log('Enrollment caches cleared');
 };
@@ -423,4 +392,12 @@
         // Silently handle errors for preload
     });
 };
->>>>>>> ec4e7656
+
+/**
+ * Preload admin enrollments
+ */
+export const preloadAdminEnrollments = () => {
+    getAllEnrollmentsAdminView().catch(() => {
+        // Silently handle errors for preload
+    });
+};