--- conflicted
+++ resolved
@@ -9,14 +9,14 @@
 import BadgesAndRewards from './features/Learner/BadgesAndRewards/BadgesAndRewards';
 import LearnerProjects from './features/Learner/LearnerProjects/LearnerProjects';
 import AdminNotifications from './features/Admin/AdminNotifications/MainAdminNotification';
-<<<<<<< HEAD
+
 import UploadMaterials from './features/Coordinator/CreateNewCourse/UploadMaterials/UploadMaterials';
-=======
+
 import Certificates from './features/Learner/Certificates/Certificates';
 import DiscussionForum from './features/Learner/DiscussionForum/DiscussionForum';
 import L_Leaderboard from './features/Learner/L-leaderboard/L-Leaderboard';
 
->>>>>>> fae92ff0
+
 
 
 
@@ -36,14 +36,12 @@
           <Route path="/forum" element={<SidebarProvider><DiscussionForum/></SidebarProvider>} />
           <Route path="/coordinator/course-details" element={<CourseDetails/>} />
           <Route path="/admin/notifications" element={<AdminNotifications/>} />
-<<<<<<< HEAD
+
           <Route path="/coordinator/upload-materials" element={<UploadMaterials/>} />
 
 
-=======
+
           <Route path="/learner/leaderboard" element={<L_Leaderboard/>} />
-          
->>>>>>> fae92ff0
 
 
           
