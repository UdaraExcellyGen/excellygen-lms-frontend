--- conflicted
+++ resolved
@@ -126,34 +126,21 @@
 
 function AppWrapper() {
   return (
-<<<<<<< HEAD
     <I18nextProvider i18n={i18n}> {/* CRITICAL: This wraps the entire app */}
       <BrowserRouter>
         <LoadingProvider>
           <AuthProvider>
-            <ApiLoadingInterceptor />
-            <BookLoader />
-            <App />
-            <Toaster position="top-right" />
+          <NotificationProvider>
+              <ApiLoadingInterceptor />
+            <AuthCleanup />
+              <BookLoader />
+              <App />
+              <Toaster position="top-right" />
+          </NotificationProvider>
           </AuthProvider>
         </LoadingProvider>
       </BrowserRouter>
     </I18nextProvider>
-=======
-    <BrowserRouter>
-      <LoadingProvider>
-        <AuthProvider>
-          <NotificationProvider>
-            <ApiLoadingInterceptor />
-            <AuthCleanup />
-            <BookLoader />
-            <App />
-            <Toaster position="top-right" />
-          </NotificationProvider>
-        </AuthProvider>
-      </LoadingProvider>
-    </BrowserRouter>
->>>>>>> ec4e7656
   );
 }
 
