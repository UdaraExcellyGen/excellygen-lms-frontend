<<<<<<< HEAD
import React from 'react';
=======
// Path: src/App.tsx - Add lazy loading to reduce initial bundle size

import React, { useEffect, lazy, Suspense } from 'react';
>>>>>>> 13e07393
import { BrowserRouter, Routes, Route } from 'react-router-dom';
import { Toaster } from 'react-hot-toast';

// Auth Provider
import { AuthProvider } from './contexts/AuthContext';

// Protected Route
import ProtectedRoute from './components/routing/ProtectedRoute';

// Context Providers
import { SidebarProvider } from './components/Sidebar/contexts/SidebarContext';
import { SearchProvider } from './components/Sidebar/contexts/SearchContext';
import { CourseProvider, useCourseContext } from './features/Coordinator/contexts/CourseContext';
import { NotificationProvider } from './contexts/NotificationContext';

// User Roles
import { UserRole } from './types/auth.types';

<<<<<<< HEAD
// Landing Page
import LandingPage from './features/landing/AnimatedLandingPage';

// Auth Components
import RoleSelection from './features/auth/RoleSelection';

// Learner Components
import LearnerDashboard from './features/Learner/LearnerDashboard/LearnerDashboard';
import LearnerProfile from './features/Learner/LearnerProfile/LearnerProfile';
import BadgesAndRewards from './features/Learner/BadgesAndRewards/BadgesAndRewards';
import LearnerProjects from './features/Learner/LearnerProjects/LearnerProjects';
import CertificatesPage from './features/Learner/Certificates/CertificatePage';
import DiscussionForum from './features/Learner/DiscussionForum/DiscussionForum';
import LearnerNotifications from './features/Learner/LearnerNotifications/LearnerNotification';
import Leaderboard from './features/Learner/Leaderboard/Leaderboard';
import CourseCategories from './features/Learner/CourseCategories/CourseCategories';
import CourseContent from './features/Learner/CourseContent/CourseContent';
import LearnerCourseOverview from './features/Learner/CourseContent/LearnerCourseOverview'; // Import the new component
import TakeQuiz from './features/Learner/TakeQuiz/TakeQuiz';
import QuizResults from './features/Learner/QuizResults/QuizResults';
import CvPage from '../src/features/Learner/LearnerCv/Cv'; // <--- IMPORT CV PAGE HERE
=======
// 🚀 LAZY LOADED COMPONENTS - Only load when needed
// Learner Components
const LearnerDashboard = lazy(() => import('./features/Learner/LearnerDashboard/LearnerDashboard'));
const LearnerProfile = lazy(() => import('./features/Learner/LearnerProfile/LearnerProfile'));
const BadgesAndRewards = lazy(() => import('./features/Learner/BadgesAndRewards/BadgesAndRewards'));
const LearnerProjects = lazy(() => import('./features/Learner/LearnerProjects/LearnerProjects'));
const CertificatesPage = lazy(() => import('./features/Learner/Certificates/CertificatePage'));
const DiscussionForum = lazy(() => import('./features/Learner/DiscussionForum/DiscussionForum'));
const LearnerNotifications = lazy(() => import('./features/Learner/LearnerNotifications/LearnerNotification'));
const Leaderboard = lazy(() => import('./features/Learner/Leaderboard/Leaderboard'));
const CourseCategories = lazy(() => import('./features/Learner/CourseCategories/CourseCategories'));
const CourseContent = lazy(() => import('./features/Learner/CourseContent/CourseContent'));
const LearnerCourseOverview = lazy(() => import('./features/Learner/CourseContent/LearnerCourseOverview'));
const TakeQuiz = lazy(() => import('./features/Learner/TakeQuiz/TakeQuiz'));
const QuizResults = lazy(() => import('./features/Learner/QuizResults/QuizResults'));
>>>>>>> 13e07393

// Admin Components
const AdminDashboard = lazy(() => import('./features/Admin/AdminDashboard/AdminDashboard'));
const AdminNotifications = lazy(() => import('./features/Admin/AdminNotifications/MainAdminNotification'));
const AdminAnalytics = lazy(() => import('./features/Admin/AdminAnalytics/Adminanalytics'));
const ManageUsers = lazy(() => import('./features/Admin/ManageUser/ManageUser'));
const ManageTech = lazy(() => import('./features/Admin/ManageTech/ManageTech'));
const CategoryCoursesPage = lazy(() => import('./features/Admin/CategoryCourses/CategoryCoursesPage'));
const ManageCourseCategory = lazy(() => import('./features/Admin/ManageCourseCategory/ManageCourseCategory'));

// Coordinator Components
<<<<<<< HEAD
import CourseCoordinatorDashboard from './features/Coordinator/CoordinatorDashboard/CourseCoordinatorDashboard';
import CourseCoordinatorAnalytics from './features/Coordinator/Analytics/CourseCoordinatorAnalytics';
import CCNotifications from './features/Coordinator/CoordinatorNotification/CCNotifications';
import LearnerListPage from './features/Coordinator/LearnerListPage/LearnerListPage';
import LearnerQuizPage from './features/Coordinator/learnerQuizPage/learnerQuizPage';
import QuizCreator from './features/Coordinator/QuizCreator/QuizCreator';
import UploadMaterials from './features/Coordinator/CreateNewCourse/UploadMaterials/UploadMaterials';
import PublishCoursePage from './features/Coordinator/CreateNewCourse/PublishCoursePage/PublishCoursePage';
import CoursesDisplayPage from './features/Coordinator/CoursesDisplayPage/CoursesDisplayPage';
import CourseDetails from './features/Coordinator/CreateNewCourse/BasicCourseDetails/BasicCourseDetails';
import CoordinatorCourseOverview from './features/Coordinator/coordinatorCourseView/CoordinatorCourseOverview/CoordinatorCourseOverview';
import AssignLearners from './features/Coordinator/coordinatorCourseView/AssignLearners/AssignLearners';
import CreateQuiz from './features/Coordinator/QuizManagement/CreateQuiz';
import EditQuiz from './features/Coordinator/QuizManagement/EditQuiz'; // Import the EditQuiz component

import QuizList from './features/Coordinator/LessonQuizzes/QuizList';
import QuizResultsCoordinator from './features/Coordinator/LessonQuizzes/QuizResultsCoordinator';
=======
const CourseCoordinatorDashboard = lazy(() => import('./features/Coordinator/CoordinatorDashboard/CourseCoordinatorDashboard'));
const CourseCoordinatorAnalytics = lazy(() => import('./features/Coordinator/Analytics/CourseCoordinatorAnalytics'));
const CCNotifications = lazy(() => import('./features/Coordinator/CoordinatorNotification/CCNotifications'));
const LearnerListPage = lazy(() => import('./features/Coordinator/LearnerListPage/LearnerListPage'));
const LearnerQuizPage = lazy(() => import('./features/Coordinator/learnerQuizPage/learnerQuizPage'));
const QuizCreator = lazy(() => import('./features/Coordinator/QuizCreator/QuizCreator'));
const UploadMaterials = lazy(() => import('./features/Coordinator/CreateNewCourse/UploadMaterials/UploadMaterials'));
const PublishCoursePage = lazy(() => import('./features/Coordinator/CreateNewCourse/PublishCoursePage/PublishCoursePage'));
const CoursesDisplayPage = lazy(() => import('./features/Coordinator/CoursesDisplayPage/CoursesDisplayPage'));
const CourseDetails = lazy(() => import('./features/Coordinator/CreateNewCourse/BasicCourseDetails/BasicCourseDetails'));
const CoordinatorCourseOverview = lazy(() => import('./features/Coordinator/coordinatorCourseView/CoordinatorCourseOverview/CoordinatorCourseOverview'));
const AssignLearners = lazy(() => import('./features/Coordinator/coordinatorCourseView/AssignLearners/AssignLearners'));
const CreateQuiz = lazy(() => import('./features/Coordinator/QuizManagement/CreateQuiz'));
const EditQuiz = lazy(() => import('./features/Coordinator/QuizManagement/EditQuiz'));
const QuizList = lazy(() => import('./features/Coordinator/LessonQuizzes/QuizList'));
const QuizResultsCoordinator = lazy(() => import('./features/Coordinator/LessonQuizzes/QuizResultsCoordinator'));
>>>>>>> 13e07393


// Project Manager Components
const ProjectManagerDashboard = lazy(() => import('./features/ProjectManager/ProjectManagerDashboard/ProjectManagerDashboard'));
const ProjectManagerNotification = lazy(() => import('./features/ProjectManager/PMnotifications/ProjectManagerNotification'));
const EmployeeManagement = lazy(() => import('./features/ProjectManager/Employee-assign/Employee-assign'));
const ProjectCruds = lazy(() => import('./features/ProjectManager/ProjectCruds/ProjectCruds'));

// Search Components
<<<<<<< HEAD
import SearchResults from './components/Sidebar/SearchResults';
import ViewLearnerProfile from './components/Sidebar/ViewLearnerProfile';
import CategoryCoursesPage from './features/Admin/CategoryCourses/CategoryCoursesPage';
import ManageCourseCategory from './features/Admin/ManageCourseCategory/ManageCourseCategory';

=======
const SearchResults = lazy(() => import('./components/Sidebar/SearchResults'));
const ViewLearnerProfile = lazy(() => import('./components/Sidebar/ViewLearnerProfile'));

// Landing and Auth (keep these loaded immediately as they're entry points)
import LandingPage from './features/landing/AnimatedLandingPage';
import RoleSelection from './features/auth/RoleSelection';

// 🎨 Enhanced Loading Component
const PageLoader: React.FC = () => (
  <div className="min-h-screen bg-gradient-to-b from-[#52007C] to-[#34137C] flex items-center justify-center">
    <div className="text-center">
      <BookLoader />
      <p className="text-white mt-4 text-lg">Loading...</p>
    </div>
  </div>
);

// API Loading Interceptor Component
const ApiLoadingInterceptor: React.FC = () => {
  const { startLoading, stopLoading } = useLoading();
  
  useEffect(() => {
    setupLoaderFunctions(startLoading, stopLoading);
  }, [startLoading, stopLoading]);
  
  return null; 
};
>>>>>>> 13e07393

function AppWrapper() {
  return (
    <BrowserRouter>
<<<<<<< HEAD
      <AuthProvider>
        <App />
        <Toaster position="top-right" />
      </AuthProvider>
=======
      <LoadingProvider>
        <AuthProvider>
          <NotificationProvider>
            <ApiLoadingInterceptor />
            <BookLoader />
            <App />
            <Toaster position="top-right" />
          </NotificationProvider>
        </AuthProvider>
      </LoadingProvider>
>>>>>>> 13e07393
    </BrowserRouter>
  );
}

function App() {
  // Helper function to wrap component with CourseProvider
  const withCourseContext = (Component: React.ComponentType) => (
    <CourseProvider>
      <Suspense fallback={<PageLoader />}>
        <Component />
      </Suspense>
    </CourseProvider>
  );

  // Helper function to wrap component with SidebarProvider and SearchProvider
  const withSidebarAndSearch = (Component: React.ComponentType) => (
    <SidebarProvider>
      <SearchProvider>
        <Suspense fallback={<PageLoader />}>
          <Component />
        </Suspense>
      </SearchProvider>
    </SidebarProvider>
  );

  const CourseAssignLearners = () => {
    const { courseData } = useCourseContext();
    return <AssignLearners courseName={courseData.basicDetails.title} />;
  };

  return (
    <div className="min-h-screen flex flex-col">
      <Routes>
        {/* Public Routes - Keep immediately loaded */}
        <Route path="/" element={<LandingPage />} />
        <Route path="/login" element={<LandingPage />} />

        {/* CV Page Route - Protected, accessible after login */}
        {/* This route is placed here so it's not nested under role-specific base paths like /learner or /admin */}
        {/* It also doesn't need the sidebar/search context by default */}
        <Route
          path="/cv"
          element={
            <ProtectedRoute> {/* Ensures user is logged in */}
              <CvPage />
            </ProtectedRoute>
          }
        />
        
        
        {/* Auth Routes */}
        <Route 
          path="/role-selection" 
          element={
            <ProtectedRoute>
              <RoleSelection />
            </ProtectedRoute>
          } 
        />

        {/* LEARNER ROUTES - All lazy loaded */}
        <Route path="/learner">
          <Route 
            path="dashboard" 
            element={
              <ProtectedRoute allowedRoles={[UserRole.Learner]}>
                {withSidebarAndSearch(LearnerDashboard)}
              </ProtectedRoute>
            } 
          />
          <Route 
            path="profile" 
            element={
              <ProtectedRoute allowedRoles={[UserRole.Learner]}>
                {withSidebarAndSearch(LearnerProfile)}
              </ProtectedRoute>
            } 
          />
          <Route 
            path="badges-rewards" 
            element={
              <ProtectedRoute allowedRoles={[UserRole.Learner]}>
                {withSidebarAndSearch(BadgesAndRewards)}
              </ProtectedRoute>
            } 
          />
          <Route 
            path="projects" 
            element={
              <ProtectedRoute allowedRoles={[UserRole.Learner]}>
                {withSidebarAndSearch(LearnerProjects)}
              </ProtectedRoute>
            } 
          />
          <Route 
            path="certificate" 
            element={
              <ProtectedRoute allowedRoles={[UserRole.Learner]}>
                {withSidebarAndSearch(CertificatesPage)}
              </ProtectedRoute>
            } 
          />
          <Route 
            path="forum" 
            element={
              <ProtectedRoute allowedRoles={[UserRole.Learner]}>
                {withSidebarAndSearch(DiscussionForum)}
              </ProtectedRoute>
            } 
          />
          <Route 
            path="notifications" 
            element={
              <ProtectedRoute allowedRoles={[UserRole.Learner]}>
                {withSidebarAndSearch(LearnerNotifications)}
              </ProtectedRoute>
            } 
          />
          <Route 
            path="leaderboard" 
            element={
              <ProtectedRoute allowedRoles={[UserRole.Learner]}>
                {withSidebarAndSearch(Leaderboard)}
              </ProtectedRoute>
            } 
          />
          <Route 
            path="course-categories" 
            element={
              <ProtectedRoute allowedRoles={[UserRole.Learner]}>
                {withSidebarAndSearch(CourseCategories)}
              </ProtectedRoute>
            } 
          />
          <Route 
            path="courses/:categoryId" 
            element={
              <ProtectedRoute allowedRoles={[UserRole.Learner]}>
                {withSidebarAndSearch(CourseContent)}
              </ProtectedRoute>
            } 
          />
          <Route 
            path="course-view/:courseId" 
            element={
              <ProtectedRoute allowedRoles={[UserRole.Learner]}>
                {withSidebarAndSearch(LearnerCourseOverview)}
              </ProtectedRoute>
            } 
          />
          <Route 
            path="take-quiz/:quizId" 
            element={
              <ProtectedRoute allowedRoles={[UserRole.Learner]}>
                {withSidebarAndSearch(TakeQuiz)}
              </ProtectedRoute>
            } 
          />
          <Route 
            path="quiz-results/:attemptId" 
            element={
              <ProtectedRoute allowedRoles={[UserRole.Learner]}>
                {withSidebarAndSearch(QuizResults)}
              </ProtectedRoute>
            } 
          />
        </Route>

        {/* Search Routes */}
        <Route 
          path="/search-results" 
          element={
            <ProtectedRoute>
              {withSidebarAndSearch(SearchResults)}
            </ProtectedRoute>
          } 
        />
        <Route 
          path="/learner/:id" 
          element={
            <ProtectedRoute>
              {withSidebarAndSearch(ViewLearnerProfile)}
            </ProtectedRoute>
          } 
        />

        {/* ADMIN ROUTES - All lazy loaded */}
        <Route path="/admin">
          <Route 
            path="dashboard" 
            element={
              <ProtectedRoute allowedRoles={[UserRole.Admin]}>
                <Suspense fallback={<PageLoader />}>
                  <AdminDashboard/>
                </Suspense>
              </ProtectedRoute>
            } 
          />
          <Route 
            path="notifications" 
            element={
              <ProtectedRoute allowedRoles={[UserRole.Admin]}>
                <Suspense fallback={<PageLoader />}>
                  <AdminNotifications/>
                </Suspense>
              </ProtectedRoute>
            } 
          />
          <Route 
            path="analytics" 
            element={
              <ProtectedRoute allowedRoles={[UserRole.Admin]}>
                <Suspense fallback={<PageLoader />}>
                  <AdminAnalytics/>
                </Suspense>
              </ProtectedRoute>
            } 
          />
          <Route 
            path="manage-users" 
            element={
              <ProtectedRoute allowedRoles={[UserRole.Admin]}>
                <Suspense fallback={<PageLoader />}>
                  <ManageUsers/>
                </Suspense>
              </ProtectedRoute>
            } 
          />
          <Route 
            path="manage-tech" 
            element={
              <ProtectedRoute allowedRoles={[UserRole.Admin]}>
                <Suspense fallback={<PageLoader />}>
                  <ManageTech/>
                </Suspense>
              </ProtectedRoute>
            } 
          />
          <Route 
            path="course-categories" 
            element={
              <ProtectedRoute allowedRoles={[UserRole.Admin]}>
                <Suspense fallback={<PageLoader />}>
                  <ManageCourseCategory/>
                </Suspense>
              </ProtectedRoute>
            } 
          />
          <Route 
            path="categories/:categoryId" 
            element={
              <ProtectedRoute allowedRoles={[UserRole.Admin]}>
                <Suspense fallback={<PageLoader />}>
                  <CategoryCoursesPage/>
                </Suspense>
              </ProtectedRoute>
            } 
          />
        </Route>
        
        {/* COORDINATOR ROUTES - All lazy loaded */}
        <Route path="/coordinator">
          <Route 
            path="dashboard" 
            element={
              <ProtectedRoute allowedRoles={[UserRole.CourseCoordinator]}>
                <Suspense fallback={<PageLoader />}>
                  <CourseCoordinatorDashboard/>
                </Suspense>
              </ProtectedRoute>
            } 
          />
          <Route 
            path="analytics" 
            element={
              <ProtectedRoute allowedRoles={[UserRole.CourseCoordinator]}>
                <Suspense fallback={<PageLoader />}>
                  <CourseCoordinatorAnalytics/>
                </Suspense>
              </ProtectedRoute>
            } 
          />
          <Route 
            path="notifications" 
            element={
              <ProtectedRoute allowedRoles={[UserRole.CourseCoordinator]}>
                <Suspense fallback={<PageLoader />}>
                  <CCNotifications/>
                </Suspense>
              </ProtectedRoute>
            } 
          />
          <Route 
            path="learner-list" 
            element={
              <ProtectedRoute allowedRoles={[UserRole.CourseCoordinator]}>
                <Suspense fallback={<PageLoader />}>
                  <LearnerListPage/>
                </Suspense>
              </ProtectedRoute>
            } 
          />
          <Route 
            path="quiz-learner-view" 
            element={
              <ProtectedRoute allowedRoles={[UserRole.CourseCoordinator]}>
                <Suspense fallback={<PageLoader />}>
                  <LearnerQuizPage/>
                </Suspense>
              </ProtectedRoute>
            }
          />
          <Route 
            path="quiz-creator" 
            element={
              <ProtectedRoute allowedRoles={[UserRole.CourseCoordinator]}>
                {withCourseContext(QuizCreator)}
              </ProtectedRoute>
            }
          />
          <Route 
            path="upload-materials/:courseId"
            element={
              <ProtectedRoute allowedRoles={[UserRole.CourseCoordinator]}>
                {withCourseContext(UploadMaterials)}
              </ProtectedRoute>
            } 
          />
          <Route 
            path="publish-Course/:courseId" 
            element={
              <ProtectedRoute allowedRoles={[UserRole.CourseCoordinator]}>
                {withCourseContext(PublishCoursePage)}
              </ProtectedRoute>
            } 
          />
          <Route 
            path="course-display-page" 
            element={
              <ProtectedRoute allowedRoles={[UserRole.CourseCoordinator]}>
                {withCourseContext(CoursesDisplayPage)}
              </ProtectedRoute>
            } 
          />
          <Route 
            path="course-details/:courseId?" 
            element={
              <ProtectedRoute allowedRoles={[UserRole.CourseCoordinator]}>
                {withCourseContext(CourseDetails)}
              </ProtectedRoute>
            } 
          />
          <Route 
            path="course-view/:courseId" 
            element={
              <ProtectedRoute allowedRoles={[UserRole.CourseCoordinator]}>
                {withSidebarAndSearch(CoordinatorCourseOverview)}
              </ProtectedRoute>
            }
          />
          <Route 
            path="assign-learners" 
            element={
              <ProtectedRoute allowedRoles={[UserRole.CourseCoordinator]}>
                {withCourseContext(CourseAssignLearners)}
              </ProtectedRoute>
            } 
          />
          <Route 
            path="create-quiz/:lessonId" 
            element={
              <ProtectedRoute allowedRoles={[UserRole.CourseCoordinator]}>
                {withSidebarAndSearch(CreateQuiz)}
              </ProtectedRoute>
            } 
          />
          <Route 
            path="edit-quiz/:quizId" 
            element={
              <ProtectedRoute allowedRoles={[UserRole.CourseCoordinator]}>
                {withSidebarAndSearch(EditQuiz)}
              </ProtectedRoute>
            } 
          />
          <Route 
            path="quiz-list/:lessonId" 
            element={
              <ProtectedRoute allowedRoles={[UserRole.CourseCoordinator]}>
                {withSidebarAndSearch(QuizList)}
              </ProtectedRoute>
            } 
          />
          <Route 
            path="quiz-results/:quizId" 
            element={
              <ProtectedRoute allowedRoles={[UserRole.CourseCoordinator]}>
                {withSidebarAndSearch(QuizResultsCoordinator)}
              </ProtectedRoute>
            } 
          />
        </Route>
        
        {/* PROJECT MANAGER ROUTES - All lazy loaded */}
        <Route path="/project-manager">
          <Route 
            path="dashboard" 
            element={
              <ProtectedRoute allowedRoles={[UserRole.ProjectManager]}>
                <Suspense fallback={<PageLoader />}>
                  <ProjectManagerDashboard/>
                </Suspense>
              </ProtectedRoute>
            } 
          />
          <Route 
            path="notifications" 
            element={
              <ProtectedRoute allowedRoles={[UserRole.ProjectManager]}>
                <Suspense fallback={<PageLoader />}>
                  <ProjectManagerNotification/>
                </Suspense>
              </ProtectedRoute>
            } 
          />
          <Route 
            path="employee-assign" 
            element={
              <ProtectedRoute allowedRoles={[UserRole.ProjectManager]}>
                <Suspense fallback={<PageLoader />}>
                  <EmployeeManagement/>
                </Suspense>
              </ProtectedRoute>
            } 
          />
          <Route 
            path="project-cruds" 
            element={
              <ProtectedRoute allowedRoles={[UserRole.ProjectManager]}>
                <Suspense fallback={<PageLoader />}>
                  <ProjectCruds />
                </Suspense>
              </ProtectedRoute>
            } 
          />
          <Route 
            path="project-cruds/technologies" 
            element={
              <ProtectedRoute allowedRoles={[UserRole.ProjectManager]}>
                <Suspense fallback={<PageLoader />}>
                  <ProjectCruds />
                </Suspense>
              </ProtectedRoute>
            } 
          />
          <Route 
            path="project-cruds/roles" 
            element={
              <ProtectedRoute allowedRoles={[UserRole.ProjectManager]}>
                <Suspense fallback={<PageLoader />}>
                  <ProjectCruds />
                </Suspense>
              </ProtectedRoute>
            } 
          />
        </Route>
        
        {/* Legacy path for ProjectManager notifications */}
        <Route 
          path="/ProjectManager/notifications" 
          element={
            <ProtectedRoute allowedRoles={[UserRole.ProjectManager]}>
              <Suspense fallback={<PageLoader />}>
                <ProjectManagerNotification/>
              </Suspense>
            </ProtectedRoute>
          } 
        />
      </Routes>
    </div>
  );
}

export default AppWrapper;<|MERGE_RESOLUTION|>--- conflicted
+++ resolved
@@ -1,15 +1,16 @@
-<<<<<<< HEAD
-import React from 'react';
-=======
-// Path: src/App.tsx - Add lazy loading to reduce initial bundle size
+// src/App.tsx - Simplified Enterprise Version
 
 import React, { useEffect, lazy, Suspense } from 'react';
->>>>>>> 13e07393
 import { BrowserRouter, Routes, Route } from 'react-router-dom';
 import { Toaster } from 'react-hot-toast';
 
 // Auth Provider
-import { AuthProvider } from './contexts/AuthContext';
+import { AuthProvider, useAuth } from './contexts/AuthContext';
+
+// Loading Provider and Book Loader
+import { LoadingProvider, useLoading } from './contexts/LoadingContext';
+import BookLoader from './components/common/BookLoader';
+import { setupLoaderFunctions } from './api/apiClient';
 
 // Protected Route
 import ProtectedRoute from './components/routing/ProtectedRoute';
@@ -23,30 +24,9 @@
 // User Roles
 import { UserRole } from './types/auth.types';
 
-<<<<<<< HEAD
-// Landing Page
-import LandingPage from './features/landing/AnimatedLandingPage';
-
-// Auth Components
-import RoleSelection from './features/auth/RoleSelection';
-
-// Learner Components
-import LearnerDashboard from './features/Learner/LearnerDashboard/LearnerDashboard';
-import LearnerProfile from './features/Learner/LearnerProfile/LearnerProfile';
-import BadgesAndRewards from './features/Learner/BadgesAndRewards/BadgesAndRewards';
-import LearnerProjects from './features/Learner/LearnerProjects/LearnerProjects';
-import CertificatesPage from './features/Learner/Certificates/CertificatePage';
-import DiscussionForum from './features/Learner/DiscussionForum/DiscussionForum';
-import LearnerNotifications from './features/Learner/LearnerNotifications/LearnerNotification';
-import Leaderboard from './features/Learner/Leaderboard/Leaderboard';
-import CourseCategories from './features/Learner/CourseCategories/CourseCategories';
-import CourseContent from './features/Learner/CourseContent/CourseContent';
-import LearnerCourseOverview from './features/Learner/CourseContent/LearnerCourseOverview'; // Import the new component
-import TakeQuiz from './features/Learner/TakeQuiz/TakeQuiz';
-import QuizResults from './features/Learner/QuizResults/QuizResults';
-import CvPage from '../src/features/Learner/LearnerCv/Cv'; // <--- IMPORT CV PAGE HERE
-=======
 // 🚀 LAZY LOADED COMPONENTS - Only load when needed
+const CvPage = lazy(() => import('./features/Learner/LearnerCv/Cv')); // <-- ADDED THIS IMPORT
+
 // Learner Components
 const LearnerDashboard = lazy(() => import('./features/Learner/LearnerDashboard/LearnerDashboard'));
 const LearnerProfile = lazy(() => import('./features/Learner/LearnerProfile/LearnerProfile'));
@@ -61,7 +41,6 @@
 const LearnerCourseOverview = lazy(() => import('./features/Learner/CourseContent/LearnerCourseOverview'));
 const TakeQuiz = lazy(() => import('./features/Learner/TakeQuiz/TakeQuiz'));
 const QuizResults = lazy(() => import('./features/Learner/QuizResults/QuizResults'));
->>>>>>> 13e07393
 
 // Admin Components
 const AdminDashboard = lazy(() => import('./features/Admin/AdminDashboard/AdminDashboard'));
@@ -73,25 +52,6 @@
 const ManageCourseCategory = lazy(() => import('./features/Admin/ManageCourseCategory/ManageCourseCategory'));
 
 // Coordinator Components
-<<<<<<< HEAD
-import CourseCoordinatorDashboard from './features/Coordinator/CoordinatorDashboard/CourseCoordinatorDashboard';
-import CourseCoordinatorAnalytics from './features/Coordinator/Analytics/CourseCoordinatorAnalytics';
-import CCNotifications from './features/Coordinator/CoordinatorNotification/CCNotifications';
-import LearnerListPage from './features/Coordinator/LearnerListPage/LearnerListPage';
-import LearnerQuizPage from './features/Coordinator/learnerQuizPage/learnerQuizPage';
-import QuizCreator from './features/Coordinator/QuizCreator/QuizCreator';
-import UploadMaterials from './features/Coordinator/CreateNewCourse/UploadMaterials/UploadMaterials';
-import PublishCoursePage from './features/Coordinator/CreateNewCourse/PublishCoursePage/PublishCoursePage';
-import CoursesDisplayPage from './features/Coordinator/CoursesDisplayPage/CoursesDisplayPage';
-import CourseDetails from './features/Coordinator/CreateNewCourse/BasicCourseDetails/BasicCourseDetails';
-import CoordinatorCourseOverview from './features/Coordinator/coordinatorCourseView/CoordinatorCourseOverview/CoordinatorCourseOverview';
-import AssignLearners from './features/Coordinator/coordinatorCourseView/AssignLearners/AssignLearners';
-import CreateQuiz from './features/Coordinator/QuizManagement/CreateQuiz';
-import EditQuiz from './features/Coordinator/QuizManagement/EditQuiz'; // Import the EditQuiz component
-
-import QuizList from './features/Coordinator/LessonQuizzes/QuizList';
-import QuizResultsCoordinator from './features/Coordinator/LessonQuizzes/QuizResultsCoordinator';
-=======
 const CourseCoordinatorDashboard = lazy(() => import('./features/Coordinator/CoordinatorDashboard/CourseCoordinatorDashboard'));
 const CourseCoordinatorAnalytics = lazy(() => import('./features/Coordinator/Analytics/CourseCoordinatorAnalytics'));
 const CCNotifications = lazy(() => import('./features/Coordinator/CoordinatorNotification/CCNotifications'));
@@ -108,8 +68,6 @@
 const EditQuiz = lazy(() => import('./features/Coordinator/QuizManagement/EditQuiz'));
 const QuizList = lazy(() => import('./features/Coordinator/LessonQuizzes/QuizList'));
 const QuizResultsCoordinator = lazy(() => import('./features/Coordinator/LessonQuizzes/QuizResultsCoordinator'));
->>>>>>> 13e07393
-
 
 // Project Manager Components
 const ProjectManagerDashboard = lazy(() => import('./features/ProjectManager/ProjectManagerDashboard/ProjectManagerDashboard'));
@@ -118,13 +76,6 @@
 const ProjectCruds = lazy(() => import('./features/ProjectManager/ProjectCruds/ProjectCruds'));
 
 // Search Components
-<<<<<<< HEAD
-import SearchResults from './components/Sidebar/SearchResults';
-import ViewLearnerProfile from './components/Sidebar/ViewLearnerProfile';
-import CategoryCoursesPage from './features/Admin/CategoryCourses/CategoryCoursesPage';
-import ManageCourseCategory from './features/Admin/ManageCourseCategory/ManageCourseCategory';
-
-=======
 const SearchResults = lazy(() => import('./components/Sidebar/SearchResults'));
 const ViewLearnerProfile = lazy(() => import('./components/Sidebar/ViewLearnerProfile'));
 
@@ -152,28 +103,40 @@
   
   return null; 
 };
->>>>>>> 13e07393
+
+// ENTERPRISE APPROACH: Simple cleanup on logout
+const AuthCleanup: React.FC = () => {
+  const { user } = useAuth();
+
+  useEffect(() => {
+    if (!user) {
+      console.log('User logged out, clearing session data...');
+      try {
+        sessionStorage.removeItem('course_categories');
+        console.log('Session data cleared');
+      } catch (error) {
+        console.log('Session cleanup failed:', error);
+      }
+    }
+  }, [user]);
+
+  return null;
+};
 
 function AppWrapper() {
   return (
     <BrowserRouter>
-<<<<<<< HEAD
-      <AuthProvider>
-        <App />
-        <Toaster position="top-right" />
-      </AuthProvider>
-=======
       <LoadingProvider>
         <AuthProvider>
           <NotificationProvider>
             <ApiLoadingInterceptor />
+            <AuthCleanup />
             <BookLoader />
             <App />
             <Toaster position="top-right" />
           </NotificationProvider>
         </AuthProvider>
       </LoadingProvider>
->>>>>>> 13e07393
     </BrowserRouter>
   );
 }
@@ -210,19 +173,19 @@
         {/* Public Routes - Keep immediately loaded */}
         <Route path="/" element={<LandingPage />} />
         <Route path="/login" element={<LandingPage />} />
-
+        
         {/* CV Page Route - Protected, accessible after login */}
-        {/* This route is placed here so it's not nested under role-specific base paths like /learner or /admin */}
-        {/* It also doesn't need the sidebar/search context by default */}
+        {/* This route is placed here so it's not nested under role-specific base paths */}
         <Route
           path="/cv"
           element={
             <ProtectedRoute> {/* Ensures user is logged in */}
-              <CvPage />
+              <Suspense fallback={<PageLoader />}>
+                <CvPage />
+              </Suspense>
             </ProtectedRoute>
           }
         />
-        
         
         {/* Auth Routes */}
         <Route 
