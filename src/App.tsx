import React from 'react';
import { BrowserRouter, Routes, Route } from 'react-router-dom';
import LandingPage from './features/landing/LandingPage';

import LearnerDashboard from './features/Learner/LearnerDashboard/LearnerDashboard';
import { SidebarProvider } from './components/Layout/Sidebar/contexts/SidebarContext';


import { CourseProvider } from './features/Coordinator/contexts/CourseContext';

import BadgesAndRewards from './features/Learner/BadgesAndRewards/BadgesAndRewards';
import LearnerProjects from './features/Learner/LearnerProjects/LearnerProjects';
import AdminNotifications from './features/Admin/AdminNotifications/MainAdminNotification';

import AdminAnalytics from './features/Admin/AdminAnalytics/Adminanalytics';

import LearnerNotifications from './features/Learner/LearnerNotifications/LearnerNotification';
import ProjectManagerNotification from './features/ProjectManager/PMnotifications/ProjectManagerNotification';

import UploadMaterials from './features/Coordinator/CreateNewCourse/UploadMaterials/UploadMaterials';
import LearnerListPage from './features/Coordinator/LearnerListPage/LearnerListPage';
import CourseDetails from './features/Coordinator/CreateNewCourse/BasicCourseDetails/BasicCourseDetails';
import CourseCoordinatorAnalytics from './features/Coordinator/Analytics/CourseCoordinatorAnalytics';
import CourseCoordinatorDashboard from './features/Coordinator/CoordinatorDashboard/CourseCoordinatorDashboard';
import CCNotifications from './features/Coordinator/CoordinatorNotification/CCNotifications';
import LearnerQuizPage from './features/Coordinator/learnerQuizPage/learnerQuizPage';

import CertificatesPage from './features/Learner/Certificates/CertificatePage';
import DiscussionForum from './features/Learner/DiscussionForum/DiscussionForum';
import EmployeeManagement from './features/ProjectManager/Employee-assign/Employee-assign';
import ProjectManagerDashboard from './features/ProjectManager/ProjectManagerDashboard/ProjectManagerDashboard';
import ProjectCruds from './features/ProjectManager/ProjectCruds/ProjectCruds';
import Leaderboard from './features/Learner/Leaderboard/Leaderboard';
import AdminDashboard from './features/Admin/AdminDashboard/AdminDashboard';

<<<<<<< HEAD
=======







>>>>>>> 7a82feea
function App() {

  const withCourseContex = (Component: React.ComponentType) => (
    <CourseProvider>
      <Component />
    </CourseProvider>
    
  );
  return (
    <BrowserRouter>
      <div className="min-h-screen flex flex-col">
        <Routes>
          <Route path="/" element={<LandingPage/>} />
          <Route path="/coordinator/analytics" element={<CourseCoordinatorAnalytics/>} />
          <Route path="/coordinator/dashboard" element={<CourseCoordinatorDashboard/>} />
          <Route path="/learner/dashboard" element={<SidebarProvider><LearnerDashboard/></SidebarProvider>} />

          <Route path="/coordinator/course-details" element={withCourseContex(CourseDetails)} />

          <Route path="/badges-rewards" element={<SidebarProvider><BadgesAndRewards/></SidebarProvider>} />
          <Route path="/learner-projects" element={<SidebarProvider><LearnerProjects/></SidebarProvider>} />
          <Route path="/certificate" element={<SidebarProvider><CertificatesPage/></SidebarProvider>} />
          <Route path="/forum" element={<SidebarProvider><DiscussionForum/></SidebarProvider>} />
          <Route path="/coordinator/course-details" element={<CourseDetails/>} />
          <Route path="/admin/notifications" element={<AdminNotifications/>} />

          <Route path="/admin/analytics" element={<AdminAnalytics/>} />
          <Route path="/admin/dashboard" element={<AdminDashboard/>} />

          <Route path="/coordinator/notifications" element={<CCNotifications/>} />

          <Route path="/notifications" element={<SidebarProvider><LearnerNotifications/></SidebarProvider>} />
          <Route path="/ProjectManager/notifications" element={<ProjectManagerNotification/>} />
          <Route path="/project-manager/dashboard" element={<ProjectManagerDashboard/>} />
          <Route path="/project-manager/employee-assign" element={<EmployeeManagement/>} />
          
          {/* Project Cruds Routes */}
          <Route path="/project-manager/project-cruds" element={<ProjectCruds />} />
          <Route path="/project-manager/project-cruds/technologies" element={<ProjectCruds />} />
          <Route path="/project-manager/project-cruds/roles" element={<ProjectCruds />} />

          <Route path="/coordinator/upload-materials" element={<UploadMaterials/>} />

<<<<<<< HEAD
=======
          <Route path="/coordinator/learner-list" element={<LearnerListPage/>} />
          <Route path="/coordinator/quiz-learner-view" element={<LearnerQuizPage/>} />




>>>>>>> 7a82feea
          <Route path="/leaderboard" element={<SidebarProvider><Leaderboard/></SidebarProvider>} /> 
        </Routes>
      </div>
    </BrowserRouter>
  );
}

export default App;<|MERGE_RESOLUTION|>--- conflicted
+++ resolved
@@ -33,16 +33,7 @@
 import Leaderboard from './features/Learner/Leaderboard/Leaderboard';
 import AdminDashboard from './features/Admin/AdminDashboard/AdminDashboard';
 
-<<<<<<< HEAD
-=======
 
-
-
-
-
-
-
->>>>>>> 7a82feea
 function App() {
 
   const withCourseContex = (Component: React.ComponentType) => (
@@ -86,15 +77,14 @@
 
           <Route path="/coordinator/upload-materials" element={<UploadMaterials/>} />
 
-<<<<<<< HEAD
-=======
+
           <Route path="/coordinator/learner-list" element={<LearnerListPage/>} />
           <Route path="/coordinator/quiz-learner-view" element={<LearnerQuizPage/>} />
 
 
 
 
->>>>>>> 7a82feea
+
           <Route path="/leaderboard" element={<SidebarProvider><Leaderboard/></SidebarProvider>} /> 
         </Routes>
       </div>
