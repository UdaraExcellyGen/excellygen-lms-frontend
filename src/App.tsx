--- conflicted
+++ resolved
@@ -20,14 +20,7 @@
           <Route path="/coordinator/analytics" element={<CourseCoordinatorAnalytics/>} />
           <Route path="/coordinator/dashboard" element={<CourseCoordinatorDashboard/>} />
           <Route path="/learner/dashboard" element={<SidebarProvider><LearnerDashboard/></SidebarProvider>} />
-<<<<<<< HEAD
-          <Route path="/coordinator/course-details" element={<CourseDetails/>} />
-=======
-          <Route path="/learner/dashboard" element={<SidebarProvider><LearnerDashboard/></SidebarProvider>} />
->>>>>>> bb991d5f
-          
-          
-
+          <Route path="/coordinator/course-details" element={<CourseDetails/>} 
 
         </Routes>
       </div>
