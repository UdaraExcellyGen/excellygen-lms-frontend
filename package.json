--- conflicted
+++ resolved
@@ -34,11 +34,10 @@
     "@eslint/js": "^9.17.0",
     "@types/react": "^18.3.18",
     "@types/react-dom": "^18.3.5",
-<<<<<<< HEAD
+
     "@types/react-router-dom": "^5.3.3",
     "@types/react-select": "^5.0.0",
-=======
->>>>>>> 837b361c
+
     "@vitejs/plugin-react": "^4.3.4",
     "autoprefixer": "^10.4.20",
     "eslint": "^9.17.0",
